--- conflicted
+++ resolved
@@ -164,12 +164,8 @@
 
 ### Publishing a release
 
-<<<<<<< HEAD
-1. Create a new branch called `v0.0.0` (replace 0s with actual version aka v4.5.1)
-=======
 1. Create a new branch called `release/v0.0.0` (replace 0s with actual version aka v4.5.0)
    1. If you don't do this, the `npm-brew` GitHub workflow will fail. It looks for the release artifacts under the branch pattern.
->>>>>>> de317a09
 1. Run `yarn release:prep` and type in the new version (e.g., `3.8.1`)
 1. GitHub Actions will generate the `npm-package`, `release-packages` and
    `release-images` artifacts. You do not have to wait for this step to complete
